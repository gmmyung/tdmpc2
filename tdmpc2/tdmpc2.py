import numpy as np
import torch
import torch.nn.functional as F

from common import math
from common.scale import RunningScale
from common.world_model import WorldModel


class TDMPC2:
	"""
	TD-MPC2 agent. Implements training + inference.
	Can be used for both single-task and multi-task experiments,
	and supports both state and pixel observations.
	"""

	def __init__(self, cfg):
		self.cfg = cfg
		self.device = torch.device('cuda')
		self.model = WorldModel(cfg).to(self.device)
		self.optim = torch.optim.Adam([
			{'params': self.model._encoder.parameters(), 'lr': self.cfg.lr*self.cfg.enc_lr_scale},
			{'params': self.model._dynamics.parameters()},
			{'params': self.model._reward.parameters()},
			{'params': self.model._terminated.parameters()},
			{'params': self.model._Qs.parameters()},
			{'params': self.model._task_emb.parameters() if self.cfg.multitask else []}
		], lr=self.cfg.lr)
		self.pi_optim = torch.optim.Adam(self.model._pi.parameters(), lr=self.cfg.lr, eps=1e-5)
		self.model.eval()
		self.scale = RunningScale(cfg)
		self.cfg.iterations += 2*int(cfg.action_dim >= 20) # Heuristic for large action spaces
		self.discount = torch.tensor(
			[self._get_discount(ep_len) for ep_len in cfg.episode_lengths], device='cuda'
		) if self.cfg.multitask else self._get_discount(cfg.episode_length)

	def _get_discount(self, episode_length):
		"""
		Returns discount factor for a given episode length.
		Simple heuristic that scales discount linearly with episode length.
		Default values should work well for most tasks, but can be changed as needed.

		Args:
			episode_length (int): Length of the episode. Assumes episodes are of fixed length.

		Returns:
			float: Discount factor for the task.
		"""
		frac = episode_length/self.cfg.discount_denom
		return min(max((frac-1)/(frac), self.cfg.discount_min), self.cfg.discount_max)

	def save(self, fp):
		"""
		Save state dict of the agent to filepath.
		
		Args:
			fp (str): Filepath to save state dict to.
		"""
		torch.save({"model": self.model.state_dict()}, fp)

	def load(self, fp):
		"""
		Load a saved state dict from filepath (or dictionary) into current agent.
		
		Args:
			fp (str or dict): Filepath or state dict to load.
		"""
		state_dict = fp if isinstance(fp, dict) else torch.load(fp)
		self.model.load_state_dict(state_dict["model"])

	@torch.no_grad()
	def act(self, obs, t0=False, eval_mode=False, task=None):
		"""
		Select an action by planning in the latent space of the world model.
		
		Args:
			obs (torch.Tensor): Observation from the environment.
			t0 (bool): Whether this is the first observation in the episode.
			eval_mode (bool): Whether to use the mean of the action distribution.
			task (int): Task index (only used for multi-task experiments).
		
		Returns:
			torch.Tensor: Action to take in the environment.
		"""
		obs = obs.to(self.device, non_blocking=True).unsqueeze(0)
		if task is not None:
			task = torch.tensor([task], device=self.device)
		z = self.model.encode(obs, task)
		if self.cfg.mpc:
			a = self.plan(z, t0=t0, eval_mode=eval_mode, task=task)
		else:
			a = self.model.pi(z, task)[int(not eval_mode)][0]
		return a.cpu()

	@torch.no_grad()
	def _estimate_value(self, z, actions, task):
		"""Estimate value of a trajectory starting at latent state z and executing given actions."""
		G, discount = 0, 1
		terminated = torch.zeros(self.cfg.num_samples, 1, dtype=torch.float32, device=z.device)
		for t in range(self.cfg.horizon):
			reward = math.two_hot_inv(self.model.reward(z, actions[t], task), self.cfg)
			z = self.model.next(z, actions[t], task)
			G += discount * (1-terminated) * reward
			discount *= self.discount[torch.tensor(task)] if self.cfg.multitask else self.discount
			terminated = torch.clip_(terminated + (self.model.terminated(z, task) > 0.5).float(), max=1.)
		return G + discount * (1-terminated) * self.model.Q(z, self.model.pi(z, task)[1], task, return_type='avg')

	@torch.no_grad()
	def plan(self, z, t0=False, eval_mode=False, task=None):
		"""
		Plan a sequence of actions using the learned world model.
		
		Args:
			z (torch.Tensor): Latent state from which to plan.
			t0 (bool): Whether this is the first observation in the episode.
			eval_mode (bool): Whether to use the mean of the action distribution.
			task (Torch.Tensor): Task index (only used for multi-task experiments).

		Returns:
			torch.Tensor: Action to take in the environment.
		"""		
		# Sample policy trajectories
		if self.cfg.num_pi_trajs > 0:
			pi_actions = torch.empty(self.cfg.horizon, self.cfg.num_pi_trajs, self.cfg.action_dim, device=self.device)
			_z = z.repeat(self.cfg.num_pi_trajs, 1)
			for t in range(self.cfg.horizon-1):
				pi_actions[t] = self.model.pi(_z, task)[1]
				_z = self.model.next(_z, pi_actions[t], task)
			pi_actions[-1] = self.model.pi(_z, task)[1]

		# Initialize state and parameters
		z = z.repeat(self.cfg.num_samples, 1)
		mean = torch.zeros(self.cfg.horizon, self.cfg.action_dim, device=self.device)
		std = self.cfg.max_std*torch.ones(self.cfg.horizon, self.cfg.action_dim, device=self.device)
		if not t0:
			mean[:-1] = self._prev_mean[1:]
		actions = torch.empty(self.cfg.horizon, self.cfg.num_samples, self.cfg.action_dim, device=self.device)
		if self.cfg.num_pi_trajs > 0:
			actions[:, :self.cfg.num_pi_trajs] = pi_actions
	
		# Iterate MPPI
		for _ in range(self.cfg.iterations):

			# Sample actions
			actions[:, self.cfg.num_pi_trajs:] = (mean.unsqueeze(1) + std.unsqueeze(1) * \
				torch.randn(self.cfg.horizon, self.cfg.num_samples-self.cfg.num_pi_trajs, self.cfg.action_dim, device=std.device)) \
				.clamp(-1, 1)
			if self.cfg.multitask:
				actions = actions * self.model._action_masks[task]

			# Compute elite actions
			value = self._estimate_value(z, actions, task).nan_to_num_(0)
			elite_idxs = torch.topk(value.squeeze(1), self.cfg.num_elites, dim=0).indices
			elite_value, elite_actions = value[elite_idxs], actions[:, elite_idxs]

			# Update parameters
			max_value = elite_value.max(0)[0]
			score = torch.exp(self.cfg.temperature*(elite_value - max_value))
			score /= score.sum(0)
			mean = torch.sum(score.unsqueeze(0) * elite_actions, dim=1) / (score.sum(0) + 1e-9)
			std = torch.sqrt(torch.sum(score.unsqueeze(0) * (elite_actions - mean.unsqueeze(1)) ** 2, dim=1) / (score.sum(0) + 1e-9)) \
				.clamp_(self.cfg.min_std, self.cfg.max_std)
			if self.cfg.multitask:
				mean = mean * self.model._action_masks[task]
				std = std * self.model._action_masks[task]

		# Select action
		score = score.squeeze(1).cpu().numpy()
		actions = elite_actions[:, np.random.choice(np.arange(score.shape[0]), p=score)]
		self._prev_mean = mean
		a, std = actions[0], std[0]
		if not eval_mode:
			a += std * torch.randn(self.cfg.action_dim, device=std.device)
		return a.clamp_(-1, 1)
		
	def update_pi(self, zs, task):
		"""
		Update policy using a sequence of latent states.
		
		Args:
			zs (torch.Tensor): Sequence of latent states.
			task (torch.Tensor): Task index (only used for multi-task experiments).

		Returns:
			float: Loss of the policy update.
		"""
		self.pi_optim.zero_grad(set_to_none=True)
		self.model.track_q_grad(False)
		_, pis, log_pis, _ = self.model.pi(zs, task)
		qs = self.model.Q(zs, pis, task, return_type='avg')
		self.scale.update(qs[0])
		qs = self.scale(qs)

		# Loss is a weighted sum of Q-values
		rho = torch.pow(self.cfg.rho, torch.arange(len(qs), device=self.device))
		pi_loss = ((self.cfg.entropy_coef * log_pis - qs).mean(dim=(1,2)) * rho).mean()
		pi_loss.backward()
		torch.nn.utils.clip_grad_norm_(self.model._pi.parameters(), self.cfg.grad_clip_norm)
		self.pi_optim.step()
		self.model.track_q_grad(True)

		return pi_loss.item()

	@torch.no_grad()
	def _td_target(self, next_z, reward, terminated, task):
		"""
		Compute the TD-target from a reward and the observation at the following time step.
		
		Args:
			next_z (torch.Tensor): Latent state at the following time step.
			reward (torch.Tensor): Reward at the current time step.
			terminated (torch.Tensor): Termination signal at the current time step.
			task (torch.Tensor): Task index (only used for multi-task experiments).
		
		Returns:
			torch.Tensor: TD-target.
		"""
		pi = self.model.pi(next_z, task)[1]
		discount = self.discount[task].unsqueeze(-1) if self.cfg.multitask else self.discount
		return reward + discount * (1-terminated) * self.model.Q(next_z, pi, task, return_type='min', target=True)

	def update(self, buffer):
		"""
		Main update function. Corresponds to one iteration of model learning.
		
		Args:
			buffer (common.buffer.Buffer): Replay buffer.
		
		Returns:
			dict: Dictionary of training statistics.
		"""
		obs, action, reward, terminated, task = buffer.sample()
<<<<<<< HEAD
	
=======

>>>>>>> fabf01a5
		# Compute targets
		with torch.no_grad():
			next_z = self.model.encode(obs[1:], task)
			td_targets = self._td_target(next_z, reward, terminated, task)

		# Prepare for update
		self.optim.zero_grad(set_to_none=True)
		self.model.train()

		# Latent rollout
		zs = torch.empty(self.cfg.horizon+1, self.cfg.batch_size, self.cfg.latent_dim, device=self.device)
		z = self.model.encode(obs[0], task)
		zs[0] = z
		consistency_loss = 0
		for t in range(self.cfg.horizon):
			z = self.model.next(z, action[t], task)
			consistency_loss += F.mse_loss(z, next_z[t]) * self.cfg.rho**t
			zs[t+1] = z

		# Predictions
		_zs = zs[:-1]
		qs = self.model.Q(_zs, action, task, return_type='all')
		reward_preds = self.model.reward(_zs, action, task)
<<<<<<< HEAD
		terminated_preds = self.model.terminated(_zs, task)
		
=======
		terminated_pred = self.model.terminated(zs[-1], task)

>>>>>>> fabf01a5
		# Compute losses
		reward_loss, terminated_loss, value_loss = 0, 0, 0
		for t in range(self.cfg.horizon):
			reward_loss += math.soft_ce(reward_preds[t], reward[t], self.cfg).mean() * self.cfg.rho**t
			terminated_loss += F.binary_cross_entropy(terminated_preds[t], terminated[t]) * self.cfg.rho**t
			for q in range(self.cfg.num_q):
				value_loss += math.soft_ce(qs[q][t], td_targets[t], self.cfg).mean() * self.cfg.rho**t
		terminated_loss = F.binary_cross_entropy(terminated_pred, terminated)
		consistency_loss *= (1/self.cfg.horizon)
		reward_loss *= (1/self.cfg.horizon)
		terminated_loss *= (1/self.cfg.horizon)
		value_loss *= (1/(self.cfg.horizon * self.cfg.num_q))
		total_loss = (
			self.cfg.consistency_coef * consistency_loss +
			self.cfg.reward_coef * reward_loss +
			self.cfg.terminated_coef * terminated_loss +
			self.cfg.value_coef * value_loss
		)

		# Update model
		total_loss.backward()
		grad_norm = torch.nn.utils.clip_grad_norm_(self.model.parameters(), self.cfg.grad_clip_norm)
		self.optim.step()

		# Update policy
		pi_loss = self.update_pi(zs.detach(), task)

		# Update target Q-functions
		self.model.soft_update_target_Q()

		# Return training statistics
		self.model.eval()
		return {
			"consistency_loss": float(consistency_loss.mean().item()),
			"reward_loss": float(reward_loss.mean().item()),
			"terminated_loss": float(terminated_loss.mean().item()),
			"value_loss": float(value_loss.mean().item()),
			"pi_loss": pi_loss,
			"total_loss": float(total_loss.mean().item()),
			"grad_norm": float(grad_norm),
			"pi_scale": float(self.scale.value),
		}<|MERGE_RESOLUTION|>--- conflicted
+++ resolved
@@ -230,11 +230,7 @@
 			dict: Dictionary of training statistics.
 		"""
 		obs, action, reward, terminated, task = buffer.sample()
-<<<<<<< HEAD
-	
-=======
-
->>>>>>> fabf01a5
+		
 		# Compute targets
 		with torch.no_grad():
 			next_z = self.model.encode(obs[1:], task)
@@ -258,18 +254,13 @@
 		_zs = zs[:-1]
 		qs = self.model.Q(_zs, action, task, return_type='all')
 		reward_preds = self.model.reward(_zs, action, task)
-<<<<<<< HEAD
-		terminated_preds = self.model.terminated(_zs, task)
-		
-=======
 		terminated_pred = self.model.terminated(zs[-1], task)
 
->>>>>>> fabf01a5
 		# Compute losses
 		reward_loss, terminated_loss, value_loss = 0, 0, 0
 		for t in range(self.cfg.horizon):
 			reward_loss += math.soft_ce(reward_preds[t], reward[t], self.cfg).mean() * self.cfg.rho**t
-			terminated_loss += F.binary_cross_entropy(terminated_preds[t], terminated[t]) * self.cfg.rho**t
+			terminated_loss += F.binary_cross_entropy(terminated_pred[t], terminated[t]) * self.cfg.rho**t
 			for q in range(self.cfg.num_q):
 				value_loss += math.soft_ce(qs[q][t], td_targets[t], self.cfg).mean() * self.cfg.rho**t
 		terminated_loss = F.binary_cross_entropy(terminated_pred, terminated)
